package rxinvoice.domain;

<<<<<<< HEAD
import org.joda.time.LocalDate;
=======
import org.joda.time.DateTime;
>>>>>>> 0b83aaf9
import org.jongo.marshall.jackson.oid.Id;
import org.jongo.marshall.jackson.oid.ObjectId;
import restx.jackson.FixedPrecision;

import java.math.BigDecimal;
import java.util.ArrayList;
import java.util.List;

/**
 */
public class Company implements Auditable {
    @Id @ObjectId
    private String key;

    private String name;

    private String fullName;

    private String detail;

    private String legalNotice;

    private Boolean showLegalNoticeForeignBuyer;

    private Address address;

    private Metrics metrics;

    private List<Business> business = new ArrayList<>();

    private List<VATVal> vats = new ArrayList<>();

    private KindCompany kind;

<<<<<<< HEAD
    private FiscalYear fiscalYear = FiscalYear.DEFAULT;
=======
    private DateTime creationDate;

    private String emailAddress;

    private DateTime lastSendDate;

    private DateTime lastPaymentDate;

    private InvoiceInfo lastSentInvoice;

    private InvoiceInfo lastPaidInvoice;
>>>>>>> 0b83aaf9

    public String getKey() {
        return key;
    }

    public String getName() {
        return name;
    }

    public String getFullName() {
        return fullName;
    }

    public String getDetail() {
        return detail;
    }

    public String getLegalNotice() {
        return legalNotice;
    }

    public Address getAddress() {
        return address;
    }

    public Metrics getMetrics() {
        return metrics;
    }

    public Boolean getShowLegalNoticeForeignBuyer() {
        return showLegalNoticeForeignBuyer;
    }

    public List<Business> getBusiness() {
        return business;
    }

    public List<VATVal> getVats() {
        return vats;
    }

    @Override
    public String getBusinessKey() {
        return getName();
    }
  
    public DateTime getCreationDate() {
        return creationDate;
    }

    public String getEmailAddress() {
        return emailAddress;
    }

    public DateTime getLastSendDate() {
        return lastSendDate;
    }

    public DateTime getLastPaymentDate() {
        return lastPaymentDate;
    }

    public InvoiceInfo getLastSentInvoice() {
        return lastSentInvoice;
    }

    public InvoiceInfo getLastPaidInvoice() {
        return lastPaidInvoice;
    }

    public Company setKey(final String key) {
        this.key = key;
        return this;
    }

    public Company setName(final String name) {
        this.name = name;
        return this;
    }

    public Company setFullName(final String fullName) {
        this.fullName = fullName;
        return this;
    }

    public Company setDetail(final String detail) {
        this.detail = detail;
        return this;
    }

    public Company setShowLegalNoticeForeignBuyer(Boolean showLegalNoticeForeignBuyer) {
        this.showLegalNoticeForeignBuyer = showLegalNoticeForeignBuyer;
        return this;
    }

    public Company setLegalNotice(String legalNotice) {
        this.legalNotice = legalNotice;
        return this;
    }

    public Company setAddress(final Address address) {
        this.address = address;
        return this;
    }

    public Company setMetrics(Metrics metrics) {
        this.metrics = metrics;
        return this;
    }

    public Company setBusiness(List<Business> business) {
        this.business = business;
        return this;
    }

    public Company setVats(List<VATVal> vats) {
        this.vats = vats;
        return this;
    }

    public Company setCreationDate(DateTime creationDate) {
        this.creationDate = creationDate;
        return this;
    }

    public Company setEmailAddress(String emailAddress) {
        this.emailAddress = emailAddress;
        return this;
    }

    public Company setLastSendDate(DateTime lastSendDate) {
        this.lastSendDate = lastSendDate;
        return this;
    }

    public Company setLastPaymentDate(DateTime lastPaymentDate) {
        this.lastPaymentDate = lastPaymentDate;
        return this;
    }

    public Company setLastSentInvoice(InvoiceInfo lastSentInvoice) {
        this.lastSentInvoice = lastSentInvoice;
        return this;
    }

    public Company setLastPaidInvoice(InvoiceInfo lastPaidInvoice) {
        this.lastPaidInvoice = lastPaidInvoice;
        return this;
    }

    public KindCompany getKind() {
        return kind;
    }

    public Company setKind(KindCompany kind) {
        this.kind = kind;
        return this;
    }

    public FiscalYear getFiscalYear() {
        return fiscalYear;
    }

    public Company setFiscalYear(FiscalYear fiscalYear) {
        this.fiscalYear = fiscalYear;
        return this;
    }

    @Override
    public String toString() {
        return "Company{" +
                "key='" + key + '\'' +
                ", name='" + name + '\'' +
                ", fullName='" + fullName + '\'' +
                ", detail='" + detail + '\'' +
                ", legalNotice='" + legalNotice + '\'' +
                ", showLegalNoticeForeignBuyer=" + showLegalNoticeForeignBuyer +
                ", address=" + address +
                ", metrics=" + metrics +
                ", business=" + business +
<<<<<<< HEAD
                ", vats=" + vats +
                ", fiscalYear=" + fiscalYear +
=======
                ", creationDate=" + creationDate +
                ", emailAddress=" + emailAddress +
                ", lastSendDate=" + lastSendDate +
                ", lastPaymentDate=" + lastPaymentDate +
                ", lastSentInvoice=" + lastSentInvoice +
                ", lastPaidInvoice=" + lastPaidInvoice +
>>>>>>> 0b83aaf9
                '}';
    }


    public static class Metrics {
        private int nbInvoices;
        @FixedPrecision(2)
        private BigDecimal expected;
        @FixedPrecision(2)
        private BigDecimal expired;
        @FixedPrecision(2)
        private BigDecimal invoiced;
        @FixedPrecision(2)
        private BigDecimal paid;


        public int getNbInvoices() {
            return nbInvoices;
        }

        public void setNbInvoices(int nbInvoices) {
            this.nbInvoices = nbInvoices;
        }

        public BigDecimal getExpected() {
            return expected;
        }

        public void setExpected(BigDecimal expected) {
            this.expected = expected;
        }

        public BigDecimal getExpired() {
            return expired;
        }

        public void setExpired(BigDecimal expired) {
            this.expired = expired;
        }

        public BigDecimal getInvoiced() {
            return invoiced;
        }

        public void setInvoiced(BigDecimal invoiced) {
            this.invoiced = invoiced;
        }

        public BigDecimal getPaid() {
            return paid;
        }

        public void setPaid(BigDecimal paid) {
            this.paid = paid;
        }


        @Override
        public String toString() {
            return "Metrics{" +
                    "nbInvoices=" + nbInvoices +
                    ", expected=" + expected +
                    ", expired=" + expired +
                    ", invoiced=" + invoiced +
                    ", paid=" + paid +
                    '}';
        }
    }

    public static enum KindCompany {
        EDITOR, INHOUSE_SOLUTION_EDITOR, MAJOR_ACCOUNT, PME, FINAL_RECIPIENT
    }

<<<<<<< HEAD
    public static class FiscalYear {
        private LocalDate start;
        private LocalDate end;

        public static final FiscalYear DEFAULT = new FiscalYear()
                .setStart(firstDayOfYear())
                .setEnd(lastDayOfYear())
                .current();

        public LocalDate getStart() {
            return start;
        }

        public FiscalYear setStart(LocalDate start) {
            this.start = start;
            return this;
        }

        public LocalDate getEnd() {
            return end;
        }

        public FiscalYear setEnd(LocalDate end) {
            this.end = end;
            return this;
        }

        private static LocalDate firstDayOfYear() {
            return LocalDate.now().withMonthOfYear(1).withDayOfMonth(1);
        }

        private static LocalDate lastDayOfYear() {
            return LocalDate.now().withMonthOfYear(12).withDayOfMonth(31);
        }

        public FiscalYear current() {
            LocalDate start = this.start.withYear(LocalDate.now().getYear());
            LocalDate end = this.end.withYear(LocalDate.now().getYear());

            if (LocalDate.now().isBefore(start)) {
                start = start.minusYears(1);
            }

            if (LocalDate.now().isAfter(end)) {
                end = end.plusYears(1);
            }

            return new FiscalYear()
                    .setStart(start)
                    .setEnd(end);
        }

        public FiscalYear previous() {
            return new FiscalYear()
                    .setStart(start.minusYears(1))
                    .setEnd(end.minusYears(1));
        }

        public FiscalYear next() {
            return new FiscalYear()
                    .setStart(start.plusYears(1))
                    .setEnd(end.plusYears(1));
=======
    public static class InvoiceInfo {
        private String ref;
        @FixedPrecision(2)
        private BigDecimal grossAmount;
        @FixedPrecision(2)
        private BigDecimal netAmount;

        public InvoiceInfo() {
        }

        public InvoiceInfo(Invoice invoice) {
            ref = invoice.getKey();
            grossAmount = invoice.getGrossAmount();
            netAmount = invoice.getNetAmount();
        }

        public String getRef() {
            return ref;
        }

        public InvoiceInfo setRef(String ref) {
            this.ref = ref;
            return this;
        }

        public BigDecimal getGrossAmount() {
            return grossAmount;
        }

        public InvoiceInfo setGrossAmount(BigDecimal grossAmount) {
            this.grossAmount = grossAmount;
            return this;
        }

        public BigDecimal getNetAmount() {
            return netAmount;
        }

        public InvoiceInfo setNetAmount(BigDecimal netAmount) {
            this.netAmount = netAmount;
            return this;
>>>>>>> 0b83aaf9
        }

        @Override
        public String toString() {
<<<<<<< HEAD
            return "FiscalYear{" +
                    "start=" + start +
                    ", end=" + end +
=======
            return "InvoiceInfo{" +
                    "ref='" + ref + '\'' +
                    ", grossAmount=" + grossAmount +
                    ", netAmount=" + netAmount +
>>>>>>> 0b83aaf9
                    '}';
        }
    }
}<|MERGE_RESOLUTION|>--- conflicted
+++ resolved
@@ -1,10 +1,7 @@
 package rxinvoice.domain;
 
-<<<<<<< HEAD
 import org.joda.time.LocalDate;
-=======
 import org.joda.time.DateTime;
->>>>>>> 0b83aaf9
 import org.jongo.marshall.jackson.oid.Id;
 import org.jongo.marshall.jackson.oid.ObjectId;
 import restx.jackson.FixedPrecision;
@@ -39,9 +36,8 @@
 
     private KindCompany kind;
 
-<<<<<<< HEAD
     private FiscalYear fiscalYear = FiscalYear.DEFAULT;
-=======
+
     private DateTime creationDate;
 
     private String emailAddress;
@@ -53,7 +49,6 @@
     private InvoiceInfo lastSentInvoice;
 
     private InvoiceInfo lastPaidInvoice;
->>>>>>> 0b83aaf9
 
     public String getKey() {
         return key;
@@ -234,17 +229,14 @@
                 ", address=" + address +
                 ", metrics=" + metrics +
                 ", business=" + business +
-<<<<<<< HEAD
                 ", vats=" + vats +
                 ", fiscalYear=" + fiscalYear +
-=======
                 ", creationDate=" + creationDate +
                 ", emailAddress=" + emailAddress +
                 ", lastSendDate=" + lastSendDate +
                 ", lastPaymentDate=" + lastPaymentDate +
                 ", lastSentInvoice=" + lastSentInvoice +
                 ", lastPaidInvoice=" + lastPaidInvoice +
->>>>>>> 0b83aaf9
                 '}';
     }
 
@@ -318,7 +310,6 @@
         EDITOR, INHOUSE_SOLUTION_EDITOR, MAJOR_ACCOUNT, PME, FINAL_RECIPIENT
     }
 
-<<<<<<< HEAD
     public static class FiscalYear {
         private LocalDate start;
         private LocalDate end;
@@ -381,7 +372,17 @@
             return new FiscalYear()
                     .setStart(start.plusYears(1))
                     .setEnd(end.plusYears(1));
-=======
+        }
+      
+        @Override
+        public String toString() {
+            return "FiscalYear{" +
+                    "start=" + start +
+                    ", end=" + end +
+                    '}';
+        }
+    }
+  
     public static class InvoiceInfo {
         private String ref;
         @FixedPrecision(2)
@@ -423,21 +424,14 @@
         public InvoiceInfo setNetAmount(BigDecimal netAmount) {
             this.netAmount = netAmount;
             return this;
->>>>>>> 0b83aaf9
         }
 
         @Override
         public String toString() {
-<<<<<<< HEAD
-            return "FiscalYear{" +
-                    "start=" + start +
-                    ", end=" + end +
-=======
             return "InvoiceInfo{" +
                     "ref='" + ref + '\'' +
                     ", grossAmount=" + grossAmount +
                     ", netAmount=" + netAmount +
->>>>>>> 0b83aaf9
                     '}';
         }
     }
